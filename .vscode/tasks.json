--- conflicted
+++ resolved
@@ -77,7 +77,6 @@
         "close": true
       }
     },
-<<<<<<< HEAD
     {
       "label": "Run Mypy",
       "type": "shell",
@@ -96,7 +95,6 @@
         "runOn": "folderOpen"
       }
     },
-=======
     // {
     //   "label": "Run Mypy",
     //   "type": "shell",
@@ -117,7 +115,6 @@
     //   //   "clear": true
     //   // }
     // },
->>>>>>> 6cdd61cc
     {
       "label": "Clear Console",
       "type": "shell",

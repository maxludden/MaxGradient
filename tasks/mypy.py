# tasks/mypy.py
# Run mypy on maxgradient.
# ruff: noqa: F401
import re
from io import StringIO
from pathlib import Path
from subprocess import PIPE, CompletedProcess, run
from sys import argv
<<<<<<< HEAD
from typing import Optional
=======
from typing import Optional, Tuple, List
>>>>>>> 6cdd61cc

from loguru import logger
from maxgradient import Gradient
from rich import inspect
from rich.console import Console
from rich.highlighter import RegexHighlighter
from rich.panel import Panel
from rich.text import Text
from rich.theme import Theme
from rich.traceback import install

MYPY_THEME = Theme(
    {
        "mypy.error": "bold #ff0000",
        "mypy.numbers": "bold #8BE9FD",
        "mypy.success": "bold #00ff00",
        "mypy.colon": "bold #ffffff",
    }
)


class MypyHighlighter(RegexHighlighter):
    base_style = "mypy."
    highlights = [
<<<<<<< HEAD
        r"(?P<error>error)",
        r"(?P<numbers>\d+)",
        r"(?P<success>Success)" r"(?P<colon>:)",
=======
        r"(?P<error_msg>:)",
        r"^(?P<error_path>/.*):(?P<error_line>\d+): error: (?P<error_msg>.*)$",
        r"(?P<numbers>\d+)",
        r"(?P<success>Success)",
>>>>>>> 6cdd61cc
    ]


console = Console()
logger.remove()
logger.add(
    lambda msg: console.print(msg),
    level="SUCCESS",
    colorize=False,
    backtrace=True,
    diagnose=True,
)


<<<<<<< HEAD
class MypyRun:
    OUTFILE: Path = Path.cwd() / "logs" / "mypy-output.txt"

    def __init__(self, console: Optional[Console] = None) -> None:
        logger.debug("Initializing MypyRun()")
        self.console = console
        if not self.OUTFILE.exists():
            self.OUTFILE.touch()
        self.result: str = self.init()
=======
class MypyError:
    def __init__(self, message: str, index: int):
        self.parts: List[str] = self._split_msg(message)
        self.index: int = index
        
    def _split_msg(self, message: str) -> List[str]:
        """Split the message into a list of strings.
        
        Returns:
            List[str]: A list of strings.
        """
        return [part.strip() for part in message.split(":")]
    
    @property
    def path(self) -> Path:
        """The path to the file in which the error occurred."""
        path = Path(self.parts[0])
        if not path.exists():
            raise FileNotFoundError(f"File {path} not found.")
        return path

    @property
    def line(self) -> int:
        """The line on which the error occurred."""
        return int(self.parts[1])

    @property
    def error_msg(self) -> str:
        """The error message."""
        return self.parts[3]
class MypyRun:
    OUTFILE: Path = Path('/Users/maxludden/dev/py/MaxGradient/logs/mypy-output.txt')

    def __init__(self, console: Optional[Console] = None) -> None:
        logger.debug("Initializing MypyRun()")
        self.console = console or Console()
        if not self.OUTFILE.exists():
            with open(self.OUTFILE, "w") as f:
                f.write("Mypy output file")
        self.result: str = self.init()
        
>>>>>>> 6cdd61cc

    def init(self) -> str:
        logger.debug("Entering MypyRun.init()")
        buffer: StringIO = StringIO()
        result = run(
            args=["mypy", "-p", "src.maxgradient", "--ignore-missing-imports"],
            stdout=PIPE,  # Capture the standard output
            stderr=PIPE,  # Capture the standard error
        )
        self.returncode = result.returncode
        # Write the standard output and error to the buffer
        buffer.write(result.stdout.decode().strip())
        self.stdout = buffer.getvalue()
        buffer.flush()
        buffer.write(result.stderr.decode().strip())
        self.stderr = buffer.getvalue()
        if not self.stderr == "":
            return str(self.stderr)
        else:
            return self.stdout

    @property
    def console(self) -> Console:
        """A console instance for mypy."""
        logger.debug("Retrieving self._console")
        if self._console is None:
            self._console = self.get_console()
        install(console=self._console)
        return self._console

    @console.setter
    def console(self, console: Optional[Console]) -> None:
        """A console instance for mypy.

        Args:
            console (Console): A console instance for mypy.
        """
        logger.debug(f"Setting self._console({console})")
        if console is None:
            console = self.get_console()
        self._console = console

    def get_console(self) -> Console:
        """Generate a console instance for mypy if one isn't provided \
            and installs the rich traceback handler."""
        logger.debug("Entering MypyRun.get_console()")
        console = Console(record=True, theme=MYPY_THEME, highlighter=MypyHighlighter())
        install(console=console)
        logger.debug("Installed rich traceback handler.")
        return console

    @property
    def stdout(self) -> str:
        """The standard output from mypy."""
        logger.debug("Retrieving self._stdout")
        return self._stdout

    @stdout.setter
    def stdout(self, stdout: str) -> None:
        """ "Set the standard output from mypy."""
        logger.debug(f"Setting self._stdout({stdout})")
        self._stdout = stdout

    @property
    def stdout_text(self) -> Text:
        """The rendered standard output stream from mypy."""
        logger.debug("Retrieving self._stdout_text")
        return self.console.render_str(
            text=self.stdout, highlight=True, highlighter=MypyHighlighter()
        )

    @property
    def stderr(self) -> Optional[str]:
        """The standard error from mypy."""
        logger.debug("Retrieving self._stderr")
        if self._stderr is None:
            self._stderr = ""
        return self._stderr

    @stderr.setter
    def stderr(self, stderr: str) -> None:
        """Set the standard error from mypy."""
        logger.debug(f"Setting self._stderr({stderr})")
        self._stderr = stderr

    @property
    def stderr_text(self) -> Text:
        """The rendered standard error stream from mypy."""
        logger.debug("Retrieving self._stderr_text")
        return self.console.render_str(
            text=self._stderr, highlight=True, highlighter=MypyHighlighter()
        )

    @property
    def returncode(self) -> int:
        """The return code from mypy."""
        logger.debug("Retrieving self._returncode")
        return self._returncode

    @returncode.setter
    def returncode(self, returncode: int) -> None:
        """Set the return code from mypy."""
        logger.debug(f"Setting self._returncode({returncode})")
        self._returncode = returncode

    def success(self) -> Panel:
        logger.debug("Entering MypyRun.success()")
        return Panel(
            self.stdout_text,
            title="[i #00ff00]MyPy Passed![/]",
            border_style="bold #008800",
            expand=False,
            padding=(1, 2),
        )

    def error(self) -> Panel:
        logger.debug("Entering MypyRun.error()")
        title = Text(f"Error {self.returncode}", style="bold #ff0000")
        return Panel(
            self.stderr_text,
            title=title,
            border_style="bold #ff0000",
            expand=False,
            padding=(1, 2),
        )


if __name__ == "__main__":
    console = Console()
    mypy = MypyRun()
    console.line(2)
    if mypy.returncode == 0:
        console.print(mypy.success(), justify="center")
    else:
        console.print(mypy.error(), justify="center")<|MERGE_RESOLUTION|>--- conflicted
+++ resolved
@@ -3,14 +3,12 @@
 # ruff: noqa: F401
 import re
 from io import StringIO
+import re
+from io import StringIO
 from pathlib import Path
 from subprocess import PIPE, CompletedProcess, run
 from sys import argv
-<<<<<<< HEAD
 from typing import Optional
-=======
-from typing import Optional, Tuple, List
->>>>>>> 6cdd61cc
 
 from loguru import logger
 from maxgradient import Gradient
@@ -35,16 +33,9 @@
 class MypyHighlighter(RegexHighlighter):
     base_style = "mypy."
     highlights = [
-<<<<<<< HEAD
         r"(?P<error>error)",
         r"(?P<numbers>\d+)",
         r"(?P<success>Success)" r"(?P<colon>:)",
-=======
-        r"(?P<error_msg>:)",
-        r"^(?P<error_path>/.*):(?P<error_line>\d+): error: (?P<error_msg>.*)$",
-        r"(?P<numbers>\d+)",
-        r"(?P<success>Success)",
->>>>>>> 6cdd61cc
     ]
 
 
@@ -59,7 +50,6 @@
 )
 
 
-<<<<<<< HEAD
 class MypyRun:
     OUTFILE: Path = Path.cwd() / "logs" / "mypy-output.txt"
 
@@ -69,49 +59,6 @@
         if not self.OUTFILE.exists():
             self.OUTFILE.touch()
         self.result: str = self.init()
-=======
-class MypyError:
-    def __init__(self, message: str, index: int):
-        self.parts: List[str] = self._split_msg(message)
-        self.index: int = index
-        
-    def _split_msg(self, message: str) -> List[str]:
-        """Split the message into a list of strings.
-        
-        Returns:
-            List[str]: A list of strings.
-        """
-        return [part.strip() for part in message.split(":")]
-    
-    @property
-    def path(self) -> Path:
-        """The path to the file in which the error occurred."""
-        path = Path(self.parts[0])
-        if not path.exists():
-            raise FileNotFoundError(f"File {path} not found.")
-        return path
-
-    @property
-    def line(self) -> int:
-        """The line on which the error occurred."""
-        return int(self.parts[1])
-
-    @property
-    def error_msg(self) -> str:
-        """The error message."""
-        return self.parts[3]
-class MypyRun:
-    OUTFILE: Path = Path('/Users/maxludden/dev/py/MaxGradient/logs/mypy-output.txt')
-
-    def __init__(self, console: Optional[Console] = None) -> None:
-        logger.debug("Initializing MypyRun()")
-        self.console = console or Console()
-        if not self.OUTFILE.exists():
-            with open(self.OUTFILE, "w") as f:
-                f.write("Mypy output file")
-        self.result: str = self.init()
-        
->>>>>>> 6cdd61cc
 
     def init(self) -> str:
         logger.debug("Entering MypyRun.init()")
